--- conflicted
+++ resolved
@@ -233,21 +233,12 @@
 
     def get_bgp_neighbors(self):
 
-<<<<<<< HEAD
-        commands = list()
-        commands.append('show ip bgp summary vrf all')
-        commands.append('show ip bgp neighbors vrf all | i remote AS|remote router ID|Description|^ *IPv[4-6] Unicast:')
-        commands.append('show ipv6 bgp summary vrf all')
-        commands.append(
-            'show ipv6 bgp neighbors vrf all | i remote AS|remote router ID|Description|^ *IPv[4-6] Unicast:')
-=======
         commands_json = list()
         commands_txt = list()
         commands_json.append('show ip bgp summary vrf all')
         commands_json.append('show ipv6 bgp summary vrf all')
         commands_txt.append('show ip bgp neighbors vrf all | include remote AS|remote router ID|Description|^ *IPv[4-6] Unicast:')
         commands_txt.append('show ipv6 bgp neighbors vrf all | include remote AS|remote router ID|Description|^ *IPv[4-6] Unicast:')
->>>>>>> 0a515a92
 
         output_summary = self.device.run_commands(commands_json, encoding='json')
         output_neighbors = self.device.run_commands(commands_txt, encoding='text')
@@ -302,13 +293,8 @@
             return bgp_peer
 
         bgp_counters = dict()
-<<<<<<< HEAD
-        for id in [0, 2]:
-            for vrf in output[id]['vrfs']:
-=======
         for id in [0,1]:
             for vrf in output_summary[id]['vrfs']:
->>>>>>> 0a515a92
                 bgp_counters[vrf] = dict()
                 bgp_counters[vrf]['router_id'] = unicode(output_summary[id]['vrfs'][vrf]['routerId'])
                 bgp_counters[vrf]['peers'] = dict()
@@ -321,23 +307,6 @@
                     if 'peerStateIdleReason' in output_summary[id]['vrfs'][vrf]['peers'][peer]:
                         bgp_counters[vrf]['peers'][peer]['is_enabled'] = False
                     else:
-<<<<<<< HEAD
-                        bgp_counters[vrf]['peers'][peer][
-                            'is_enabled'] = peerState == 'Established' or peerState == 'Active'
-                    bgp_counters[vrf]['peers'][peer]['uptime'] = int(
-                        output[id]['vrfs'][vrf]['peers'][peer]['upDownTime'])
-                    bgp_peer = get_bgp_neighbor(peer, vrf, output[id + 1])
-                    bgp_counters[vrf]['peers'][peer]['remote_id'] = bgp_peer['remote_id']
-                    bgp_counters[vrf]['peers'][peer]['description'] = bgp_peer['description']
-                    bgp_counters[vrf]['peers'][peer]['address_family'] = dict()
-                    for family in ['ipv4', 'ipv6']:
-                        bgp_counters[vrf]['peers'][peer]['address_family'][family] = dict()
-                        bgp_counters[vrf]['peers'][peer]['address_family'][family]['received_prefixes'] = int(
-                            output[id]['vrfs'][vrf]['peers'][peer]['prefixReceived'])
-                        bgp_counters[vrf]['peers'][peer]['address_family'][family]['accepted_prefixes'] = int(
-                            output[id]['vrfs'][vrf]['peers'][peer]['prefixAccepted'])
-                        bgp_counters[vrf]['peers'][peer]['address_family'][family]['sent_prefixes'] = bgp_peer[family]
-=======
                         bgp_counters[vrf]['peers'][peer]['is_enabled'] = peerState == 'Established' or peerState == 'Active'
                     bgp_counters[vrf]['peers'][peer]['uptime'] = int(output_summary[id]['vrfs'][vrf]['peers'][peer]['upDownTime'])
                     bgp_peer = get_bgp_neighbor(peer, vrf, output_neighbors[id]['output'])
@@ -350,7 +319,6 @@
                         bgp_counters[vrf]['peers'][peer]['address_family'][family]['accepted_prefixes'] = int(output_summary[id]['vrfs'][vrf]['peers'][peer]['prefixAccepted'])
                         bgp_counters[vrf]['peers'][peer]['address_family'][family]['sent_prefixes'] = int(bgp_peer[family])
         bgp_counters['global'] = bgp_counters.pop('default')
->>>>>>> 0a515a92
         return bgp_counters
 
     def get_environment(self):
