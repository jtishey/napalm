<<<<<<< HEAD
from .ros import ROSDriver

import pkg_resources

=======
"""napalm_ros package."""

# Import stdlib
import pkg_resources

# Import local modules
from napalm_ros.ros import ROSDriver

>>>>>>> bc9f1bcb
try:
    __version__ = pkg_resources.get_distribution('napalm-ros').version
except pkg_resources.DistributionNotFound:
    __version__ = "Not installed"

__all__ = ('ROSDriver',)<|MERGE_RESOLUTION|>--- conflicted
+++ resolved
@@ -1,9 +1,3 @@
-<<<<<<< HEAD
-from .ros import ROSDriver
-
-import pkg_resources
-
-=======
 """napalm_ros package."""
 
 # Import stdlib
@@ -12,7 +6,6 @@
 # Import local modules
 from napalm_ros.ros import ROSDriver
 
->>>>>>> bc9f1bcb
 try:
     __version__ = pkg_resources.get_distribution('napalm-ros').version
 except pkg_resources.DistributionNotFound:
